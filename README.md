--- conflicted
+++ resolved
@@ -1,10 +1,4 @@
 # SDSM-Refresh
-<<<<<<< HEAD
-Owned by me
-SDSM Refresh
-and me
-=======
 Owned by 2024/25 Lboro Computer Science MSci
 
-SDSM Refresh
->>>>>>> 3ab00fe1
+SDSM Refresh