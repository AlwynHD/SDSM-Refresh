import sys
import subprocess
from PyQt5.QtWidgets import (QApplication, QMainWindow, QVBoxLayout, QMenuBar, QPushButton, QWidget,
                             QFrame, QSplitter, QLabel, QStackedWidget, QAction)
from PyQt5.QtCore import Qt
from PyQt5.QtGui import QIcon, QScreen
from importlib import import_module
import os

# Global variables for window dimensions
windowWidth = 900
windowHeight = 600

class SDSMWindow(QMainWindow):

    def __init__(self):
        """
        Initialize the main SDSM application window.
        Sets up the UI layout: titleBar, toolbar, menu, content, and other configurations.
        """
        super().__init__()
        
        # Configure main window properties
        self.setWindowTitle("SDSM - Beta V1")  # Title Bar
        self.setFixedSize(windowWidth, windowHeight)  # Fixed-size window, no resizing allowed

        # Set up the central widget, which contains the menu (sidebar) and content (main display area)
        centralWidget = QWidget()
        self.setCentralWidget(centralWidget)
        mainLayout = QVBoxLayout()
        centralWidget.setLayout(mainLayout)

        # Create a splitter to separate the menu and content
        menuContentSplitter = QSplitter(Qt.Horizontal)
        mainLayout.addWidget(menuContentSplitter)

        # Menu setup
        menuLayout = QVBoxLayout()
        menuLayout.setAlignment(Qt.AlignTop)
        menuLayout.setSpacing(0)  # No spacing between buttons for compact design
        menuLayout.setContentsMargins(0, 0, 0, 0)  # Remove margins for a neat look

        # Define menu buttons with names and icons
        self.menuButtonNames = ["Home", "Quality Control", "Transform Data", "Screen Variables", "Calibrate Model", 
                                 "Weather Generator", "Scenario Generator", "Summary Statistics", "Compare Results", 
                                 "Frequency Analysis", "Time Series Analysis"]
        self.menuButtonIcons = ["home.png", "arrow_down.png", "arrow_down.png", "arrow_down.png", "arrow_down.png",
                                 "arrow_down.png", "arrow_down.png", "arrow_down.png", "arrow_down.png", "arrow_down.png", "arrow_down.png"]

        # Create menu buttons dynamically
        self.menuButtons = []
        for index, (name, icon) in enumerate(zip(self.menuButtonNames, self.menuButtonIcons)):
            menuButton = QPushButton(name)  # Menu label
            menuButton.setIcon(QIcon(icon))  # Menu icon
            menuButton.setFixedSize(180, 50)  # Fixed button dimensions
            menuButton.setStyleSheet("text-align: left; padding-left: 10px; border: 1px solid lightgray;")
            menuButton.clicked.connect(lambda checked, idx=index: self.loadContent(idx))  # Connect to content loader
            menuLayout.addWidget(menuButton)
            self.menuButtons.append(menuButton)

        # Menu frame to hold the buttons
        menuFrame = QFrame()
        menuFrame.setLayout(menuLayout)
        menuFrame.setFrameShape(QFrame.NoFrame)  # No border around the menu
        menuContentSplitter.addWidget(menuFrame)
        menuFrame.setFixedWidth(200)  # Menu width fixed at 200px

        # Content area setup
        self.contentStack = QStackedWidget()  # Content container to manage and display screens
        menuContentSplitter.addWidget(self.contentStack)

        # Load the initial content for "Home"
        self.loadContent(0)

<<<<<<< HEAD
        # Toolbar setup
        toolbar = QMenuBar(self)  # Toolbar
        self.setMenuBar(toolbar)
        settingsMenu = toolbar.addMenu("Settings")
        helpMenu = toolbar.addMenu("Help")
        literatureMenu = toolbar.addMenu("Literature")
        contactMenu = toolbar.addMenu("Contact")
        aboutMenu = toolbar.addMenu("About")

        # Add "Open Settings" action to the toolbar
        openSettingsAction = QAction("Open Settings", self)
        openSettingsAction.triggered.connect(self.loadSettingsContent)  # Connect to settings loader
        settingsMenu.addAction(openSettingsAction)

        # Center the window on the user's screen
=======
        # Menu bar
        menuBar = QMenuBar(self)
        self.setMenuBar(menuBar)
        
        # Settings button (acting as a clickable menu item)
        settingsAction = QAction("Settings", self)
        menuBar.addAction(settingsAction)
        settingsAction.triggered.connect(self.showSettings) 

        # Other menus
        helpMenu = menuBar.addMenu("Help")
        literatureMenu = menuBar.addMenu("Literature")
        contactMenu = menuBar.addMenu("Contact")
        aboutMenu = menuBar.addMenu("About")

        # Center the window on the screen
>>>>>>> e3398575
        self.centerOnScreen()

    def showSettings(self):
        try:
            # Import ContentWidget from settings.py
            from settings import ContentWidget

            # Check if a settings widget already exists in the stack
            for i in range(self.contentStack.count()):
                widget = self.contentStack.widget(i)
                if isinstance(widget, ContentWidget):
                    self.contentStack.setCurrentWidget(widget)
                    return  # If already exists, switch to it and exit

            # If no existing settings widget, create and add a new one
            settingsWidget = ContentWidget()
            self.contentStack.addWidget(settingsWidget)
            self.contentStack.setCurrentWidget(settingsWidget)

        except (ModuleNotFoundError, ImportError):
            # Display a fallback message if settings.py or ContentWidget is missing
            fallbackLabel = QLabel("Settings content not available.")
            fallbackLabel.setAlignment(Qt.AlignCenter)
            fallbackLabel.setStyleSheet("font-size: 24px;")
            fallbackWidget = QWidget()
            fallbackLayout = QVBoxLayout()
            fallbackLayout.addWidget(fallbackLabel)
            fallbackWidget.setLayout(fallbackLayout)
            self.contentStack.addWidget(fallbackWidget)
            self.contentStack.setCurrentWidget(fallbackWidget)

    def loadContent(self, index):
        """
        Load the screen (UI/UX) for the selected menu option and initialize the associated module (functionality).

        Args:
            index (int): The index of the menu option clicked.
        """
        moduleName = self.menuButtonNames[index].lower().replace(" ", "_")  # Convert menu name to module name
        self.loadModule(moduleName, self.menuButtonNames[index])  # Load the module and its corresponding screen

    def loadSettingsContent(self):
        """
        Load the settings module into the content container.
        """
        self.loadModule("settings", "Settings")

    def loadModule(self, moduleName, displayName):
        """
        Dynamically load a module (backend functionality) and display its corresponding screen (UI/UX) in the content area.
        If the module is not found, display a fallback message.

        Args:
            moduleName (str): The name of the module to load (functionality).
            displayName (str): The display name of the module, used for fallback messages and user-facing references.
        """
        # Define paths to search for modules
        modulePaths = {
            "home": os.path.dirname(__file__),  # "Home" is in the main directory
            "default": os.path.join(os.path.dirname(__file__), '..', 'modules')  # Other modules in "modules" directory
        }
        
        # Determine the appropriate path for the module
        modulePath = modulePaths.get(moduleName, modulePaths["default"])
        
        # Add the selected path to the system path if not already included
        if modulePath not in sys.path:
            sys.path.append(modulePath)

        try:
            # Import the module dynamically
            module = import_module(moduleName)
            if hasattr(module, 'ContentWidget'):  # Check if the module has a "ContentWidget" class
                contentWidget = module.ContentWidget()  # Screen (UI/UX)
                self.contentStack.addWidget(contentWidget)  # Add widget to the content container
                self.contentStack.setCurrentWidget(contentWidget)  # Display the screen
        except ModuleNotFoundError:
            # Display fallback content if the module isn't found
            fallbackLabel = QLabel(f"{displayName} screen not available. (Module missing or failed to load.)")
            fallbackLabel.setAlignment(Qt.AlignCenter)  # Center the fallback text
            fallbackLabel.setStyleSheet("font-size: 24px;")  # Style the fallback text
            fallbackWidget = QWidget()
            fallbackLayout = QVBoxLayout()
            fallbackLayout.addWidget(fallbackLabel)
            fallbackWidget.setLayout(fallbackLayout)
            self.contentStack.addWidget(fallbackWidget)
            self.contentStack.setCurrentWidget(fallbackWidget)

    def centerOnScreen(self):
        """
        Center the application window on the user's primary screen.
        """
        screenGeometry = QScreen.availableGeometry(QApplication.primaryScreen())  # Get primary screen dimensions
        screenCenter = screenGeometry.center()  # Calculate the screen center
        frameGeometry = self.frameGeometry()  # Get current window geometry
        frameGeometry.moveCenter(screenCenter)  # Move the window's center to the screen center
        self.move(frameGeometry.topLeft())  # Adjust the window's top-left corner to reflect new position

if __name__ == "__main__":
    # Create and launch the application
    app = QApplication(sys.argv)
    window = SDSMWindow()
    window.show()  # Display the main window
    sys.exit(app.exec_())  # Start the application event loop<|MERGE_RESOLUTION|>--- conflicted
+++ resolved
@@ -1,5 +1,4 @@
 import sys
-import subprocess
 from PyQt5.QtWidgets import (QApplication, QMainWindow, QVBoxLayout, QMenuBar, QPushButton, QWidget,
                              QFrame, QSplitter, QLabel, QStackedWidget, QAction)
 from PyQt5.QtCore import Qt
@@ -7,88 +6,63 @@
 from importlib import import_module
 import os
 
-# Global variables for window dimensions
-windowWidth = 900
-windowHeight = 600
-
 class SDSMWindow(QMainWindow):
 
     def __init__(self):
-        """
-        Initialize the main SDSM application window.
-        Sets up the UI layout: titleBar, toolbar, menu, content, and other configurations.
-        """
         super().__init__()
-        
-        # Configure main window properties
-        self.setWindowTitle("SDSM - Beta V1")  # Title Bar
-        self.setFixedSize(windowWidth, windowHeight)  # Fixed-size window, no resizing allowed
+        self.setWindowTitle("SDSM Wireframe")
+        self.setGeometry(100, 100, 900, 600)
+        self.setFixedSize(900, 600)  # Set fixed window size, no resizing
 
-        # Set up the central widget, which contains the menu (sidebar) and content (main display area)
+        # Central widget
         centralWidget = QWidget()
         self.setCentralWidget(centralWidget)
+
+        # Main layout
         mainLayout = QVBoxLayout()
         centralWidget.setLayout(mainLayout)
 
-        # Create a splitter to separate the menu and content
-        menuContentSplitter = QSplitter(Qt.Horizontal)
-        mainLayout.addWidget(menuContentSplitter)
+        # Create a QSplitter to divide sidebar and content (vertically split)
+        splitter = QSplitter(Qt.Horizontal)
+        mainLayout.addWidget(splitter)
 
-        # Menu setup
-        menuLayout = QVBoxLayout()
-        menuLayout.setAlignment(Qt.AlignTop)
-        menuLayout.setSpacing(0)  # No spacing between buttons for compact design
-        menuLayout.setContentsMargins(0, 0, 0, 0)  # Remove margins for a neat look
+        # Sidebar (left)
+        sidebarLayout = QVBoxLayout()
+        sidebarLayout.setAlignment(Qt.AlignTop)
+        sidebarLayout.setSpacing(0)  # Remove spacing between buttons
+        sidebarLayout.setContentsMargins(0, 0, 0, 0)
 
-        # Define menu buttons with names and icons
-        self.menuButtonNames = ["Home", "Quality Control", "Transform Data", "Screen Variables", "Calibrate Model", 
-                                 "Weather Generator", "Scenario Generator", "Summary Statistics", "Compare Results", 
-                                 "Frequency Analysis", "Time Series Analysis"]
-        self.menuButtonIcons = ["home.png", "arrow_down.png", "arrow_down.png", "arrow_down.png", "arrow_down.png",
-                                 "arrow_down.png", "arrow_down.png", "arrow_down.png", "arrow_down.png", "arrow_down.png", "arrow_down.png"]
+        self.buttonNames = ["Home", "Quality Control", "Transform Data", "Screen Variables", "Calibrate Model", 
+                            "Weather Generator", "Scenario Generator", "Summary Statistics", "Compare Results", 
+                            "Frequency Analysis", "Time Series Analysis"]
+        self.buttonIcons = ["home.png", "arrow_down.png", "arrow_down.png", "arrow_down.png", "arrow_down.png",
+                            "arrow_down.png", "arrow_down.png", "arrow_down.png", "arrow_down.png", "arrow_down.png", "arrow_down.png"]
 
-        # Create menu buttons dynamically
-        self.menuButtons = []
-        for index, (name, icon) in enumerate(zip(self.menuButtonNames, self.menuButtonIcons)):
-            menuButton = QPushButton(name)  # Menu label
-            menuButton.setIcon(QIcon(icon))  # Menu icon
-            menuButton.setFixedSize(180, 50)  # Fixed button dimensions
-            menuButton.setStyleSheet("text-align: left; padding-left: 10px; border: 1px solid lightgray;")
-            menuButton.clicked.connect(lambda checked, idx=index: self.loadContent(idx))  # Connect to content loader
-            menuLayout.addWidget(menuButton)
-            self.menuButtons.append(menuButton)
+        # Create fixed-size buttons
+        self.buttons = []
+        for index, (name, icon) in enumerate(zip(self.buttonNames, self.buttonIcons)):
+            button = QPushButton(name)
+            button.setIcon(QIcon(icon))
+            button.setFixedSize(180, 50)  # Fixed button size for consistency
+            button.setStyleSheet("text-align: left; padding-left: 10px; border: 1px solid lightgray;")
+            button.clicked.connect(lambda checked, idx=index: self.loadContent(idx))
+            sidebarLayout.addWidget(button)
+            self.buttons.append(button)
 
-        # Menu frame to hold the buttons
-        menuFrame = QFrame()
-        menuFrame.setLayout(menuLayout)
-        menuFrame.setFrameShape(QFrame.NoFrame)  # No border around the menu
-        menuContentSplitter.addWidget(menuFrame)
-        menuFrame.setFixedWidth(200)  # Menu width fixed at 200px
+        # Sidebar frame
+        sidebarFrame = QFrame()
+        sidebarFrame.setLayout(sidebarLayout)
+        sidebarFrame.setFrameShape(QFrame.NoFrame)
+        splitter.addWidget(sidebarFrame)
+        sidebarFrame.setFixedWidth(200)
 
-        # Content area setup
-        self.contentStack = QStackedWidget()  # Content container to manage and display screens
-        menuContentSplitter.addWidget(self.contentStack)
+        # Content area
+        self.contentStack = QStackedWidget()
+        splitter.addWidget(self.contentStack)
 
-        # Load the initial content for "Home"
+        # Load initial content for Home
         self.loadContent(0)
 
-<<<<<<< HEAD
-        # Toolbar setup
-        toolbar = QMenuBar(self)  # Toolbar
-        self.setMenuBar(toolbar)
-        settingsMenu = toolbar.addMenu("Settings")
-        helpMenu = toolbar.addMenu("Help")
-        literatureMenu = toolbar.addMenu("Literature")
-        contactMenu = toolbar.addMenu("Contact")
-        aboutMenu = toolbar.addMenu("About")
-
-        # Add "Open Settings" action to the toolbar
-        openSettingsAction = QAction("Open Settings", self)
-        openSettingsAction.triggered.connect(self.loadSettingsContent)  # Connect to settings loader
-        settingsMenu.addAction(openSettingsAction)
-
-        # Center the window on the user's screen
-=======
         # Menu bar
         menuBar = QMenuBar(self)
         self.setMenuBar(menuBar)
@@ -105,7 +79,6 @@
         aboutMenu = menuBar.addMenu("About")
 
         # Center the window on the screen
->>>>>>> e3398575
         self.centerOnScreen()
 
     def showSettings(self):
@@ -138,55 +111,34 @@
             self.contentStack.setCurrentWidget(fallbackWidget)
 
     def loadContent(self, index):
-        """
-        Load the screen (UI/UX) for the selected menu option and initialize the associated module (functionality).
-
-        Args:
-            index (int): The index of the menu option clicked.
-        """
-        moduleName = self.menuButtonNames[index].lower().replace(" ", "_")  # Convert menu name to module name
-        self.loadModule(moduleName, self.menuButtonNames[index])  # Load the module and its corresponding screen
-
-    def loadSettingsContent(self):
-        """
-        Load the settings module into the content container.
-        """
-        self.loadModule("settings", "Settings")
-
-    def loadModule(self, moduleName, displayName):
-        """
-        Dynamically load a module (backend functionality) and display its corresponding screen (UI/UX) in the content area.
-        If the module is not found, display a fallback message.
-
-        Args:
-            moduleName (str): The name of the module to load (functionality).
-            displayName (str): The display name of the module, used for fallback messages and user-facing references.
-        """
-        # Define paths to search for modules
-        modulePaths = {
-            "home": os.path.dirname(__file__),  # "Home" is in the main directory
-            "default": os.path.join(os.path.dirname(__file__), '..', 'modules')  # Other modules in "modules" directory
+        # Generate the module name as before
+        moduleName = self.buttonNames[index].lower().replace(" ", "_")
+        
+        # Define a dictionary to simulate a switch-case structure
+        module_paths = {
+            "home": os.path.dirname(__file__),  # Home and main are in the same directory
+            "default": os.path.abspath(os.path.join(os.path.dirname(__file__), '../modules'))
         }
         
-        # Determine the appropriate path for the module
-        modulePath = modulePaths.get(moduleName, modulePaths["default"])
+        # Use the module path based on the module name, defaulting if not specifically defined
+        module_path = module_paths.get(moduleName, module_paths["default"])
         
         # Add the selected path to the system path if not already included
-        if modulePath not in sys.path:
-            sys.path.append(modulePath)
+        if module_path not in sys.path:
+            sys.path.append(module_path)
 
         try:
-            # Import the module dynamically
+            # Import the module using the adjusted path
             module = import_module(moduleName)
-            if hasattr(module, 'ContentWidget'):  # Check if the module has a "ContentWidget" class
-                contentWidget = module.ContentWidget()  # Screen (UI/UX)
-                self.contentStack.addWidget(contentWidget)  # Add widget to the content container
-                self.contentStack.setCurrentWidget(contentWidget)  # Display the screen
+            if hasattr(module, 'ContentWidget'):
+                contentWidget = module.ContentWidget()
+                self.contentStack.addWidget(contentWidget)
+                self.contentStack.setCurrentWidget(contentWidget)
         except ModuleNotFoundError:
-            # Display fallback content if the module isn't found
-            fallbackLabel = QLabel(f"{displayName} screen not available. (Module missing or failed to load.)")
-            fallbackLabel.setAlignment(Qt.AlignCenter)  # Center the fallback text
-            fallbackLabel.setStyleSheet("font-size: 24px;")  # Style the fallback text
+            # Fallback widget if module is not found
+            fallbackLabel = QLabel(f"Content for {self.buttonNames[index]} not available.")
+            fallbackLabel.setAlignment(Qt.AlignCenter)
+            fallbackLabel.setStyleSheet("font-size: 24px;")
             fallbackWidget = QWidget()
             fallbackLayout = QVBoxLayout()
             fallbackLayout.addWidget(fallbackLabel)
@@ -194,19 +146,17 @@
             self.contentStack.addWidget(fallbackWidget)
             self.contentStack.setCurrentWidget(fallbackWidget)
 
+
     def centerOnScreen(self):
-        """
-        Center the application window on the user's primary screen.
-        """
-        screenGeometry = QScreen.availableGeometry(QApplication.primaryScreen())  # Get primary screen dimensions
-        screenCenter = screenGeometry.center()  # Calculate the screen center
-        frameGeometry = self.frameGeometry()  # Get current window geometry
-        frameGeometry.moveCenter(screenCenter)  # Move the window's center to the screen center
-        self.move(frameGeometry.topLeft())  # Adjust the window's top-left corner to reflect new position
+        screenGeometry = QScreen.availableGeometry(QApplication.primaryScreen())
+        screenCenter = screenGeometry.center()
+        frameGeometry = self.frameGeometry()
+        frameGeometry.moveCenter(screenCenter)
+        self.move(frameGeometry.topLeft())
 
 if __name__ == "__main__":
-    # Create and launch the application
+    QApplication.setAttribute(Qt.AA_DisableHighDpiScaling, True)  # Disable scaling for consistent fixed size
     app = QApplication(sys.argv)
     window = SDSMWindow()
-    window.show()  # Display the main window
-    sys.exit(app.exec_())  # Start the application event loop+    window.show()
+    sys.exit(app.exec_())