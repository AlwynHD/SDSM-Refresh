import sys
import os
from PyQt5.QtWidgets import (
    QApplication, QMainWindow, QVBoxLayout, QMenuBar, QPushButton, QWidget,
    QFrame, QSplitter, QLabel, QStackedWidget, QAction, QSizePolicy, QMessageBox,
    QDialog, QTextBrowser
)
from PyQt5.QtCore import Qt, QUrl
from PyQt5.QtGui import QIcon, QScreen, QDesktopServices  # Added QDesktopServices import
from importlib import import_module

# Global variables for window dimensions
windowWidth = 1280
windowHeight = 720

class SDSMWindow(QMainWindow):
    def __init__(self):
        """
        Initialize the main SDSM application window.
        Sets up the UI layout: title bar, sidebar menu, content area, settings, and help.
        """
        super().__init__()
        
        self.setWindowTitle("SDSM - Beta V1")
        self.resize(windowWidth, windowHeight)
        
        screen_geometry = QApplication.desktop().screenGeometry()
        screen_height = screen_geometry.height()
        
        # Central widget and main layout
        centralWidget = QWidget()
        self.setCentralWidget(centralWidget)
        mainLayout = QVBoxLayout()
        centralWidget.setLayout(mainLayout)
        
        # Splitter for menu and content
        menuContentSplitter = QSplitter(Qt.Horizontal)
        mainLayout.addWidget(menuContentSplitter)
        
        # Sidebar menu setup
        menuLayout = QVBoxLayout()
        menuLayout.setAlignment(Qt.AlignTop)
        menuLayout.setSpacing(0)
        menuLayout.setContentsMargins(0, 0, 0, 0)
        
        self.menuButtonNames = [
            "Home", "Quality Control", "Transform Data", "Screen Variables",
            "Calibrate Model", "Weather Generator", "Scenario Generator",
            "Summary Statistics", "Compare Results", "Frequency Analysis",
            "Time Series Analysis"
        ]
        self.menuButtonIcons = [
            "home.png", "arrow_down.png", "arrow_down.png", "arrow_down.png", "arrow_down.png",
            "arrow_down.png", "arrow_down.png", "arrow_down.png", "arrow_down.png", "arrow_down.png",
            "arrow_down.png"
        ]
        
        self.menuButtons = []
        button_height = int(screen_height * 0.03)
        button_font_size = int(button_height * 0.5)
        
        for index, (name, icon) in enumerate(zip(self.menuButtonNames, self.menuButtonIcons)):
            menuButton = QPushButton(name)
            menuButton.setIcon(QIcon(icon))
            menuButton.setSizePolicy(QSizePolicy.Expanding, QSizePolicy.MinimumExpanding)
            menuButton.setMinimumHeight(button_height)
            menuButton.setStyleSheet(
                f"text-align: left; padding-left: 10px; border: 1px solid lightgray; font-size: {button_font_size}px;"
            )
            menuButton.clicked.connect(lambda checked, idx=index: self.loadContent(idx))
            menuLayout.addWidget(menuButton)
            self.menuButtons.append(menuButton)
        
        # Menu Frame
        menuFrame = QFrame()
        menuFrame.setLayout(menuLayout)
        menuFrame.setFrameShape(QFrame.NoFrame)
        menuContentSplitter.addWidget(menuFrame)
        menuContentSplitter.setStretchFactor(0, 1)
        
        # Content area setup
        self.contentStack = QStackedWidget()
        self.contentStack.setSizePolicy(QSizePolicy.Expanding, QSizePolicy.Expanding)
        self.contentStack.setMinimumSize(0, 0)
        menuContentSplitter.addWidget(self.contentStack)
        menuContentSplitter.setStretchFactor(1, 4)
        
        # Menu bar and toolbar
        toolbar = QMenuBar(self)
        self.setMenuBar(toolbar)
        settingsMenu = toolbar.addMenu("Settings")
        
        # --- Help Menu Setup ---
        self.helpMenu = toolbar.addMenu("Help")
        self.addHelpActions()  # Populate the Help menu with help actions
        
        # Links Menu
        linksMenu = toolbar.addMenu("Links")
        
        # Add links to Menu
        link1Action = QAction("Official Webpage", self)
        link1Action.triggered.connect(lambda: QDesktopServices.openUrl(QUrl("https://www.sdsm.org.uk/")))
        linksMenu.addAction(link1Action)
        
        link2Action = QAction("SDSM Paper", self)
        link2Action.triggered.connect(lambda: QDesktopServices.openUrl(QUrl("https://www.sciencedirect.com/science/article/abs/pii/S1364815201000603?via%3Dihub")))
        linksMenu.addAction(link2Action)
        
        link3Action = QAction("SDSM-DC Paper", self)
        link3Action.triggered.connect(lambda: QDesktopServices.openUrl(QUrl("https://www.int-res.com/abstracts/cr/v61/n3/p259-276/")))
        linksMenu.addAction(link3Action)
        
        openSettingsAction = QAction("Open Data Settings", self)
        openSettingsAction.triggered.connect(self.loadDataSettingsContent)
        settingsMenu.addAction(openSettingsAction)
        
        openSettingsAction2 = QAction("Open System Settings", self)
        openSettingsAction2.triggered.connect(self.loadSystemSettingsContent)
        settingsMenu.addAction(openSettingsAction2)
        
        # Load initial content (Home screen)
        self.loadContent(0)
        
        # Center the window on the screen
        self.centerOnScreen()
    
    def loadContent(self, index):
        """
        Load the content for the selected menu option.
        """
        moduleName = self.menuButtonNames[index].lower().replace(" ", "_")
        displayName = self.menuButtonNames[index]
        self.loadModule(moduleName, displayName)
        self.updateHelpMenu(displayName)
    
    def loadDataSettingsContent(self):
        """
        Load the Data Settings module.
        """
        self.loadModule("data_settings", "Data Settings")
        self.updateHelpMenu("Data Settings")
    
    def loadSystemSettingsContent(self):
        """
        Load the System Settings module.
        """
        self.loadModule("system_settings", "System Settings")
        self.updateHelpMenu("System Settings")
    
    def loadModule(self, moduleName, displayName):
        """
        Dynamically load a module and display its screen.
        If the module is not found, display a fallback message.
        """
        modulePaths = {
            "home": os.path.dirname(__file__),
            "default": os.path.join(os.path.dirname(__file__), '..', 'modules')
        }
        modulePath = modulePaths.get(moduleName, modulePaths["default"])
        if modulePath not in sys.path:
            sys.path.append(modulePath)
        while self.contentStack.count() > 0:
            widget_to_remove = self.contentStack.widget(0)
            self.contentStack.removeWidget(widget_to_remove)
            widget_to_remove.deleteLater()
        try:
            module = import_module(moduleName)
            if hasattr(module, 'ContentWidget'):
                contentWidget = module.ContentWidget()
                contentWidget.setSizePolicy(QSizePolicy.Expanding, QSizePolicy.Expanding)
                contentWidget.setMinimumSize(0, 0)
                self.contentStack.addWidget(contentWidget)
                self.contentStack.setCurrentWidget(contentWidget)
        except ModuleNotFoundError:
            fallbackLabel = QLabel(f"{displayName} screen not available. (Module missing or failed to load.)")
            fallbackLabel.setAlignment(Qt.AlignCenter)
            fallbackLabel.setStyleSheet("font-size: 24px;")
            fallbackWidget = QWidget()
            fallbackLayout = QVBoxLayout()
            fallbackLayout.addWidget(fallbackLabel)
            fallbackWidget.setLayout(fallbackLayout)
            self.contentStack.addWidget(fallbackWidget)
            self.contentStack.setCurrentWidget(fallbackWidget)
    
    def addHelpActions(self):
        """
        Populate the Help menu with a general help option and specific help actions.
        Uses the single HTML file 'SDSMHelp.html' (in the same folder as the code).
        """
        # Path to the single HTML help file
        help_file_path = os.path.abspath("SDSMHelp.html")
        
        # General Help Contents action (opens the whole page)
        helpContentsAction = QAction("Help Contents", self)
        helpContentsAction.triggered.connect(lambda: self.openHelpFile())
        self.helpMenu.addAction(helpContentsAction)
        
        # Mapping of page names to their anchor IDs within SDSMHelp.html
        self.help_urls = {
            "Quality Control": "IDH_Quality",
            "Transform Data": "IDH_Transform",
            "Screen Variables": "IDH_Screen",
            "Calibrate Model": "IDH_Calibrate",
            "Weather Generator": "IDH_WeatherG",
            "Scenario Generator": "IDH_Generate",
            "Summary Statistics": "IDH_SummaryStatistics",
            "Compare Results": "IDH_CompareResults",
            "Frequency Analysis": "IDH_FrequencyAnalysis",
            "Time Series Analysis": "IDH_TimeSeries",
            "Data Settings": "IDH_DataSettings",
            "System Settings": "IDH_SystemSettings"
        }
        self.help_actions = {}
        for name, section in self.help_urls.items():
            # Create an action for specific help topics
            action = QAction(f"{name} Help", self)
            # Use default argument binding in the lambda to capture section
            action.triggered.connect(lambda checked, section=section: self.openHelpFile(section))
            self.help_actions[name] = action
    
    def updateHelpMenu(self, page_name):
        """
        Update the Help menu to show the relevant help action for the current page.
        """
        self.helpMenu.clear()
        self.addHelpActions()
        if page_name in self.help_actions:
            self.helpMenu.addAction(self.help_actions[page_name])
    
    def openHelpFile(self, section=None):
        """
        Open the help viewer.
        If a section (anchor) is provided, jump to that part of SDSMHelp.html.
        Otherwise, load the entire help file.
        """
        help_file = os.path.abspath("SDSMHelp.html")
        url = QUrl.fromLocalFile(help_file)
        if section:
            # Set the fragment (anchor) for in-page navigation
            url.setFragment(section)
        try:
            helpDialog = QDialog(self)
            helpDialog.setWindowTitle("Help")
            helpDialog.resize(800, 600)
            layout = QVBoxLayout(helpDialog)
            textBrowser = QTextBrowser(helpDialog)
            layout.addWidget(textBrowser)
            textBrowser.setSource(url)
            helpDialog.exec_()
        except Exception as e:
            QMessageBox.critical(self, "Error", f"Could not open help content: {str(e)}")
    
    def centerOnScreen(self):
        """
        Center the application window on the primary screen.
        """
        screenGeometry = QScreen.availableGeometry(QApplication.primaryScreen())
        screenCenter = screenGeometry.center()
        frameGeometry = self.frameGeometry()
        frameGeometry.moveCenter(screenCenter)
        self.move(frameGeometry.topLeft())

<<<<<<< HEAD
if __name__ == "__main__":
    app = QApplication(sys.argv)
    window = SDSMWindow()
    window.show()
    sys.exit(app.exec_())
=======
def run():
    # Create and launch the application
    app = QApplication(sys.argv)
    window = SDSMWindow()
    window.show()  # Display the main window
    sys.exit(app.exec_())  # Start the application event loop

if __name__ == "__main__":
    run()
>>>>>>> d09ca9b7
<|MERGE_RESOLUTION|>--- conflicted
+++ resolved
@@ -259,14 +259,7 @@
         frameGeometry = self.frameGeometry()
         frameGeometry.moveCenter(screenCenter)
         self.move(frameGeometry.topLeft())
-
-<<<<<<< HEAD
-if __name__ == "__main__":
-    app = QApplication(sys.argv)
-    window = SDSMWindow()
-    window.show()
-    sys.exit(app.exec_())
-=======
+        
 def run():
     # Create and launch the application
     app = QApplication(sys.argv)
@@ -275,5 +268,4 @@
     sys.exit(app.exec_())  # Start the application event loop
 
 if __name__ == "__main__":
-    run()
->>>>>>> d09ca9b7
+    run()