--- conflicted
+++ resolved
@@ -4,12 +4,6 @@
 import random
 import datetime
 import statistics  # For mean, stdev if needed, though manual calculation is often used here
-<<<<<<< HEAD
-# Consider numpy for potentially faster array operations if performance becomes an issue,
-# but sticking to standard lists for closer VB translation initially.
-# import numpy as np
-=======
->>>>>>> d9fb9266
 
 from PyQt5.QtWidgets import (QApplication, QWidget, QVBoxLayout, QHBoxLayout, QPushButton,
                              QLabel, QLineEdit, QGridLayout, QCheckBox, QRadioButton,
@@ -20,12 +14,6 @@
 GLOBAL_MISSING_CODE = -999.0
 DEFAULT_THRESHOLD = 0.0
 DEFAULT_START_DATE = datetime.date(2000, 1, 1)
-<<<<<<< HEAD
-# Assuming standard Gregorian calendar for YearIndicator/YearLength unless specified otherwise
-# The VB code implies YearIndicator might be 360, 365, or 366 based on context (not fully defined here)
-DEFAULT_YEAR_INDICATOR = 365
-
-=======
 DEFAULT_YEAR_INDICATOR = 365
 
 # Simulate VB's Rnd() function
@@ -38,7 +26,6 @@
 g_mm = 0
 g_yyyy = 0
 
->>>>>>> d9fb9266
 ###############################################################################
 # 1. SDSMContext: Stores parameters and data for scenario generation.
 ###############################################################################
@@ -59,10 +46,7 @@
         self.ensemble_size = 1
         self.no_of_days = 0
         self.year_indicator = DEFAULT_YEAR_INDICATOR # From VB globals (adjust if needed)
-<<<<<<< HEAD
-=======
         self.year_length = 365 # To match VB's YearLength variable
->>>>>>> d9fb9266
 
         # Data array (List of lists: [ensemble][day])
         self.data_array = []
@@ -88,13 +72,8 @@
 
         self.trend_check = False
         self.linear_trend = 0.0
-<<<<<<< HEAD
-        self.exp_trend = 1 # VB code defaults ExpTrend to 1, but 0 makes more sense for 'no trend'
-        self.logistic_trend = 1 # VB code defaults LogisticTrend to 1, but 0 makes more sense
-=======
         self.exp_trend = 1 # VB code defaults ExpTrend to 1
         self.logistic_trend = 1 # VB code defaults LogisticTrend to 1
->>>>>>> d9fb9266
         self.trend_option = 0 # 0 = Linear, 1 = Exponential, 2 = Logistic (matching VB OptionButton index)
         self.add_exp_option = True # Derived from ExpTrend sign
 
@@ -104,16 +83,6 @@
         self.error_occurred = False
         self.global_kop_out = False # Flag to stop processing (like VB Escape key)
 
-<<<<<<< HEAD
-        # PAR/SIM file related (optional, kept from previous version)
-        self.num_predictors = 0
-        self.num_months = 12
-        self.year_length = 365 # Often same as year_indicator
-        self.monthly_coeffs = []
-        self.predictor_files = []
-        self.bias_correction = 0.8 # Default
-        self.zom = [0.0] * 12 # ZoM array for forced occurrence (needs UI input if used)
-=======
         # PAR-related (keeping some for potential use)
         self.num_predictors = 0
         self.num_months = 12
@@ -121,7 +90,6 @@
         self.predictor_files = []
         self.bias_correction = 0.8 # Default
         self.zom = [0.0] * 12 # ZoM array for forced occurrence
->>>>>>> d9fb9266
 
 ###############################################################################
 # 2. Helper Functions (Mirroring VB)
@@ -140,14 +108,6 @@
     else:
         return 31
 
-<<<<<<< HEAD
-# Note: VB's IncreaseDate had complex Leap/Leapvalue logic tied to YearLength.
-# Using datetime.timedelta is generally more robust in Python.
-# If the specific VB logic is crucial, it needs the definitions of YearLength, Leapvalue etc.
-def increase_date(current_date):
-    """Increases date by one day."""
-    return current_date + datetime.timedelta(days=1)
-=======
 # VB-style date increment using global variables
 def increase_date(ctx=None):
     """Increases date by one day using VB approach."""
@@ -169,7 +129,6 @@
     if g_mm == 13:
         g_mm = 1
         g_yyyy += 1
->>>>>>> d9fb9266
 
 def parse_value(str_val):
     """Parses a string to float, handling missing code."""
@@ -233,15 +192,6 @@
     elif ctx.trend_check and ctx.trend_option == 2 and abs(ctx.logistic_trend) < 1e-9 :
         QMessageBox.critical(parent_widget, "Error", "Logistic trend is selected, but the value is zero.")
         all_ok = False
-<<<<<<< HEAD
-    # Ensemble Size Check (from VB logic)
-    # -> Handled during file read now
-
-    # Add checks for other _OK functions if they were implemented and critical
-    # e.g., ThresholdText_OK, StartDate_OK, ESize_OK etc. are implicitly checked
-    # by ensuring the ctx values are valid before calling modify_data
-=======
->>>>>>> d9fb9266
 
     return all_ok
 
@@ -249,10 +199,6 @@
     """Resets flags for a new operation or after error (simpler than VB)."""
     ctx.error_occurred = False
     ctx.global_kop_out = False
-<<<<<<< HEAD
-    # Note: VB also closed files here, Python's 'with open' handles this better.
-=======
->>>>>>> d9fb9266
 
 ###############################################################################
 # 3. Core Scenario Generation Functions (Detailed Translation)
@@ -276,10 +222,6 @@
     ctx.no_of_days = len(lines)
     if ctx.no_of_days > 75000: # VB limit check (approx 200 years)
          QMessageBox.warning(None, "Warning", f"Input file has {ctx.no_of_days} days, which exceeds the typical limit (around 75000). Processing will continue, but may be slow or unstable.")
-<<<<<<< HEAD
-         # Allow processing, but warn user
-=======
->>>>>>> d9fb9266
 
     # Initialize data_array: list of lists [ensemble][day]
     ctx.data_array = [[] for _ in range(ctx.ensemble_size)]
@@ -316,11 +258,8 @@
 
 def apply_occurrence(ctx: SDSMContext, progress_callback=None):
     """Apply an occurrence treatment (add/remove wet days). Mirrors VB logic."""
-<<<<<<< HEAD
-=======
     global g_dd, g_mm, g_yyyy
     
->>>>>>> d9fb9266
     if not ctx.conditional_check: # Should have been caught by check_settings
         QMessageBox.critical(None, "Logic Error", "Occurrence treatment requires conditional process.")
         ctx.error_occurred = True
@@ -347,12 +286,6 @@
         total_wet_count = 0
 
         # --- First Pass: Count wet/dry days per month and store indices ---
-<<<<<<< HEAD
-        current_date = ctx.start_date
-        for i in range(ctx.no_of_days):
-            val = ctx.data_array[j][i]
-            m = current_date.month - 1 # 0-based month index
-=======
         g_dd = ctx.start_date.day
         g_mm = ctx.start_date.month
         g_yyyy = ctx.start_date.year
@@ -360,7 +293,6 @@
         for i in range(ctx.no_of_days):
             val = ctx.data_array[j][i]
             m = g_mm - 1 # 0-based month index
->>>>>>> d9fb9266
 
             if val != GLOBAL_MISSING_CODE:
                 day_count[m] += 1
@@ -373,18 +305,8 @@
                     dry_count[m] += 1
                     dry_array[m].append(i) # Store the day index 'i'
 
-<<<<<<< HEAD
-            # Increment date (handle potential errors if date logic is complex)
-            try:
-                current_date = increase_date(current_date)
-            except OverflowError:
-                 QMessageBox.critical(None, "Date Error", f"Date calculation overflow near day {i}. Check start date and number of days.")
-                 ctx.error_occurred = True
-                 return
-=======
             # Increment date using VB-style approach
             increase_date(ctx)
->>>>>>> d9fb9266
 
         original_wet_count = wet_count[:] # Keep original count for adding days logic
 
@@ -419,37 +341,6 @@
 
                 # Build cumulative probability based on *dryness* (higher chance to remove from drier months)
                 # VB uses PropDryArray but excludes fully dry months
-<<<<<<< HEAD
-                eligible_months = [m for m in range(12) if prop_dry_array[m] != GLOBAL_MISSING_CODE and prop_dry_array[m] < 1.0 and wet_count[m] > 0]
-                if not eligible_months: continue # Cannot remove if all months are fully wet or have no wet days
-
-                weights = [prop_dry_array[m] for m in eligible_months]
-                sum_weights = sum(weights)
-                if sum_weights <= 0: continue # Should not happen if eligible_months exist
-
-                normalized_weights = [w / sum_weights for w in weights]
-
-                for _ in range(days_to_delete):
-                    if total_wet_count <= 0: break # Stop if somehow all wet days got removed
-
-                    # Select month based on dryness probability
-                    selected_month_index = random.choices(range(len(eligible_months)), weights=normalized_weights, k=1)[0]
-                    selected_month = eligible_months[selected_month_index]
-
-                    if wet_count[selected_month] <= 0: # Should not happen with current logic, but safety check
-                        # Recalculate eligible months and weights if a month runs out
-                        eligible_months = [m for m in range(12) if prop_dry_array[m] != GLOBAL_MISSING_CODE and prop_dry_array[m] < 1.0 and wet_count[m] > 0]
-                        if not eligible_months: break
-                        weights = [prop_dry_array[m] for m in eligible_months]
-                        sum_weights = sum(weights)
-                        if sum_weights <= 0: break
-                        normalized_weights = [w / sum_weights for w in weights]
-                        continue # Try again
-
-                    # Select a random wet day *index within wet_array* for that month
-                    wet_day_list_index = random.randrange(wet_count[selected_month])
-                    # Get the actual day index in the main data_array
-=======
                 cum_prop_sum = [0.0] * 12
                 if prop_dry_array[0] == GLOBAL_MISSING_CODE or prop_dry_array[0] == 1.0:
                     cum_prop_sum[0] = 0.0
@@ -490,25 +381,16 @@
                     
                     # Select a random wet day for that month
                     wet_day_list_index = int(Rnd() * wet_count[selected_month])
->>>>>>> d9fb9266
                     day_index_to_modify = wet_array[selected_month][wet_day_list_index]
 
                     # Set the day to dry (using local threshold)
                     ctx.data_array[j][day_index_to_modify] = ctx.local_thresh # Or 0.0 if threshold is 0
 
-<<<<<<< HEAD
-                    # Remove the day index from wet_array and add to dry_array for consistency
-                    # Use the efficient VB method: swap with last, then pop
-                    last_wet_day_index = wet_array[selected_month].pop()
-                    if wet_day_list_index < wet_count[selected_month] -1: # If not the last element removed
-                        wet_array[selected_month][wet_day_list_index] = last_wet_day_index
-=======
                     # Remove the day index from wet_array and add to dry_array
                     if wet_day_list_index < wet_count[selected_month] - 1:
                         wet_array[selected_month][wet_day_list_index] = wet_array[selected_month][-1]
                     wet_array[selected_month].pop()
                     
->>>>>>> d9fb9266
                     # Add to dry array
                     dry_array[selected_month].append(day_index_to_modify)
 
@@ -517,24 +399,12 @@
                     dry_count[selected_month] += 1
                     total_wet_count -= 1
 
-<<<<<<< HEAD
-                    # Update eligibility if month became fully dry (for removal) or fully wet (no longer eligible for removal)
-                    if wet_count[selected_month] == 0 or dry_count[selected_month] == 0:
-                        eligible_months = [m for m in range(12) if prop_dry_array[m] != GLOBAL_MISSING_CODE and prop_dry_array[m] < 1.0 and wet_count[m] > 0]
-                        if not eligible_months: break
-                        weights = [prop_dry_array[m] for m in eligible_months]
-                        sum_weights = sum(weights)
-                        if sum_weights <= 0: break
-                        normalized_weights = [w / sum_weights for w in weights]
-
-=======
                     # Update cumulative probability if month became fully dry
                     if wet_count[selected_month] == 0:
                         if selected_month == 0:
                             cum_prop_sum[0] = 0.0
                         else:
                             cum_prop_sum[selected_month] = cum_prop_sum[selected_month - 1]
->>>>>>> d9fb9266
 
             elif ctx.occurrence_factor_percent > 1.0:
                 # --- Add wet days ---
@@ -548,76 +418,6 @@
                 if days_to_add <= 0: continue # No days to add
 
                 # Build cumulative probability based on *wetness* (higher chance to add to wetter months)
-<<<<<<< HEAD
-                # VB uses PropWetArray but excludes fully wet months
-                eligible_months = [m for m in range(12) if prop_wet_array[m] != GLOBAL_MISSING_CODE and prop_wet_array[m] < 1.0 and dry_count[m] > 0]
-                if not eligible_months: continue # Cannot add if all months are fully wet or have no dry days
-
-                weights = [prop_wet_array[m] for m in eligible_months]
-                 # Handle case where all eligible months have 0 wetness (shouldn't happen if total_wet_count > 0)
-                sum_weights = sum(weights)
-                if sum_weights <= 0: # If happens, fallback to equal weights
-                    weights = [1.0] * len(eligible_months)
-                    sum_weights = len(eligible_months)
-
-                normalized_weights = [w / sum_weights for w in weights]
-
-                for _ in range(days_to_add):
-                    if total_wet_count >= ctx.no_of_days: break # Stop if somehow all days became wet
-
-                    # Select month based on wetness probability
-                    selected_month_index = random.choices(range(len(eligible_months)), weights=normalized_weights, k=1)[0]
-                    selected_month = eligible_months[selected_month_index]
-
-                    if dry_count[selected_month] <= 0: # Safety check
-                        # Recalculate eligible months and weights
-                        eligible_months = [m for m in range(12) if prop_wet_array[m] != GLOBAL_MISSING_CODE and prop_wet_array[m] < 1.0 and dry_count[m] > 0]
-                        if not eligible_months: break
-                        weights = [prop_wet_array[m] for m in eligible_months]
-                        sum_weights = sum(weights)
-                        if sum_weights <= 0:
-                             weights = [1.0] * len(eligible_months)
-                             sum_weights = len(eligible_months)
-                        normalized_weights = [w / sum_weights for w in weights]
-                        continue # Try again
-
-                    # Select a random dry day *index within dry_array* for that month
-                    dry_day_list_index = random.randrange(dry_count[selected_month])
-                    # Get the actual day index in the main data_array
-                    day_index_to_modify = dry_array[selected_month][dry_day_list_index]
-
-                    # --- Select a wet day value to copy ---
-                    source_wet_day_value = GLOBAL_MISSING_CODE
-
-                    # VB Logic: Prioritize using a wet day from the *same* month if available
-                    if original_wet_count[selected_month] > 0:
-                        # Need to use the *current* wet_array (which might include newly added days if run multiple times, though VB used OrigWetCount)
-                        # Let's stick closer to VB's likely intent: sample from originally wet days if possible
-                        # We need the original wet day indices for this month
-                        # Re-filter original data for this:
-                        original_wet_indices_this_month = []
-                        temp_date = ctx.start_date
-                        for day_idx in range(ctx.no_of_days):
-                             m_idx = temp_date.month -1
-                             if m_idx == selected_month:
-                                 # Check ORIGINAL value (need to read it again or store original data?)
-                                 # This is inefficient. Let's assume sampling from CURRENT wet days is acceptable approximation of VB.
-                                 if wet_count[selected_month] > 0:
-                                      source_wet_day_index_in_list = random.randrange(wet_count[selected_month])
-                                      source_day_index = wet_array[selected_month][source_wet_day_index_in_list]
-                                      source_wet_day_value = ctx.data_array[j][source_day_index]
-                                      break # Found one for this month
-                             temp_date = increase_date(temp_date)
-
-
-                    # If no wet day found in the selected month (originally or currently)
-                    if source_wet_day_value == GLOBAL_MISSING_CODE:
-                        # VB Logic: Find nearest month with a wet day using SetRandomArray
-                        search_order = set_random_array(selected_month) # Get order like [5, 7, 4, 8, 3,...]
-                        for neighbor_month in search_order:
-                            if wet_count[neighbor_month] > 0:
-                                source_wet_day_index_in_list = random.randrange(wet_count[neighbor_month])
-=======
                 cum_prop_sum = [0.0] * 12
                 if prop_wet_array[0] == GLOBAL_MISSING_CODE or prop_wet_array[0] == 1.0:
                     cum_prop_sum[0] = 0.0
@@ -677,54 +477,10 @@
                         for neighbor_month in search_order:
                             if wet_count[neighbor_month] > 0:
                                 source_wet_day_index_in_list = int(Rnd() * wet_count[neighbor_month])
->>>>>>> d9fb9266
                                 source_day_index = wet_array[neighbor_month][source_wet_day_index_in_list]
                                 source_wet_day_value = ctx.data_array[j][source_day_index]
                                 break # Found wet day in neighbor
 
-<<<<<<< HEAD
-                    # If still no wet day found anywhere (shouldn't happen if total_wet_count > 0)
-                    if source_wet_day_value == GLOBAL_MISSING_CODE:
-                         # Fallback: maybe use average wet day amount? Or skip? VB likely errored.
-                         # Let's skip adding this day if no source value found.
-                         print(f"Warning: Ensemble {j+1}, Day {day_index_to_modify}: Could not find a source wet day value to add.")
-                         continue
-
-
-                    # Apply the selected wet day value
-                    ctx.data_array[j][day_index_to_modify] = source_wet_day_value
-
-                    # Remove the day index from dry_array and add to wet_array
-                    # Use efficient VB method: swap with last, then pop
-                    last_dry_day_index = dry_array[selected_month].pop()
-                    if dry_day_list_index < dry_count[selected_month] -1 : # If not the last element removed
-                         dry_array[selected_month][dry_day_list_index] = last_dry_day_index
-                    # Add to wet array
-                    wet_array[selected_month].append(day_index_to_modify)
-
-
-                    # Update counts
-                    dry_count[selected_month] -= 1
-                    wet_count[selected_month] += 1
-                    total_wet_count += 1
-
-                    # Update eligibility if month became fully wet
-                    if dry_count[selected_month] == 0:
-                        eligible_months = [m for m in range(12) if prop_wet_array[m] != GLOBAL_MISSING_CODE and prop_wet_array[m] < 1.0 and dry_count[m] > 0]
-                        if not eligible_months: break
-                        weights = [prop_wet_array[m] for m in eligible_months]
-                        sum_weights = sum(weights)
-                        if sum_weights <= 0:
-                             weights = [1.0] * len(eligible_months)
-                             sum_weights = len(eligible_months)
-                        normalized_weights = [w / sum_weights for w in weights]
-
-        # Option 1: Forced Percentage (Not fully implemented in provided VB, assuming based on name)
-        # This requires a target percentage per month (ZoM array in VB vars)
-        # The ZoM array needs to be populated from the UI or config.
-        elif ctx.occurrence_option == 1:
-             # This part needs ctx.zom to be set, e.g., ctx.zom = [10.0, 12.0, ...] %
-=======
                     # Apply the selected wet day value
                     if source_wet_day_value != GLOBAL_MISSING_CODE:
                         ctx.data_array[j][day_index_to_modify] = source_wet_day_value
@@ -752,7 +508,6 @@
         # Option 1: Forced Percentage (Not fully implemented in provided VB, assuming based on name)
         elif ctx.occurrence_option == 1:
              # This requires ctx.zom to be set, e.g., ctx.zom = [10.0, 12.0, ...] %
->>>>>>> d9fb9266
              if not hasattr(ctx, 'zom') or len(ctx.zom) != 12:
                  QMessageBox.critical(None,"Error", "Forced occurrence requires target percentages (ZoM) for each month, which are not set.")
                  ctx.error_occurred = True
@@ -770,15 +525,6 @@
                      days_to_delete = current_wet_count - target_wet_count
                      for _ in range(days_to_delete):
                           if wet_count[m] <= 0: break
-<<<<<<< HEAD
-                          wet_day_list_index = random.randrange(wet_count[m])
-                          day_index_to_modify = wet_array[m][wet_day_list_index]
-                          ctx.data_array[j][day_index_to_modify] = ctx.local_thresh
-
-                          last_wet_day_index = wet_array[m].pop()
-                          if wet_day_list_index < wet_count[m] -1:
-                                wet_array[m][wet_day_list_index] = last_wet_day_index
-=======
                           wet_day_list_index = int(Rnd() * wet_count[m])
                           day_index_to_modify = wet_array[m][wet_day_list_index]
                           ctx.data_array[j][day_index_to_modify] = ctx.local_thresh
@@ -786,7 +532,6 @@
                           if wet_day_list_index < wet_count[m] - 1:
                               wet_array[m][wet_day_list_index] = wet_array[m][-1]
                           wet_array[m].pop()
->>>>>>> d9fb9266
                           dry_array[m].append(day_index_to_modify)
 
                           wet_count[m] -= 1
@@ -798,59 +543,25 @@
                      days_to_add = target_wet_count - current_wet_count
                      for _ in range(days_to_add):
                          if dry_count[m] <= 0: break # No space left to add in this month
-<<<<<<< HEAD
-                         if total_wet_count <= 0 and original_wet_count[m] == 0: # No source days anywhere?
-                              possible_wet_months = [idx for idx, count in enumerate(wet_count) if count > 0]
-                              if not possible_wet_months: break # Really no source days
-
-                         dry_day_list_index = random.randrange(dry_count[m])
-=======
                          
                          dry_day_list_index = int(Rnd() * dry_count[m])
->>>>>>> d9fb9266
                          day_index_to_modify = dry_array[m][dry_day_list_index]
 
                          # --- Select source wet day value (same logic as stochastic add) ---
                          source_wet_day_value = GLOBAL_MISSING_CODE
-<<<<<<< HEAD
-                         if original_wet_count[m] > 0 and wet_count[m] > 0: # Check current count too
-                              source_wet_day_index_in_list = random.randrange(wet_count[m])
-=======
                          if original_wet_count[m] > 0 and wet_count[m] > 0:
                               source_wet_day_index_in_list = int(Rnd() * wet_count[m])
->>>>>>> d9fb9266
                               source_day_index = wet_array[m][source_wet_day_index_in_list]
                               source_wet_day_value = ctx.data_array[j][source_day_index]
                          else:
                              search_order = set_random_array(m)
                              for neighbor_month in search_order:
                                  if wet_count[neighbor_month] > 0:
-<<<<<<< HEAD
-                                     source_wet_day_index_in_list = random.randrange(wet_count[neighbor_month])
-=======
                                      source_wet_day_index_in_list = int(Rnd() * wet_count[neighbor_month])
->>>>>>> d9fb9266
                                      source_day_index = wet_array[neighbor_month][source_wet_day_index_in_list]
                                      source_wet_day_value = ctx.data_array[j][source_day_index]
                                      break
 
-<<<<<<< HEAD
-                         if source_wet_day_value == GLOBAL_MISSING_CODE:
-                              # Fallback if no source found (should be rare if total_wet_count > 0 initially)
-                               print(f"Warning: Ensemble {j+1}, Forced Occ, Month {m+1}, Day {day_index_to_modify}: Could not find source wet day value.")
-                               continue # Skip adding this day
-
-                         ctx.data_array[j][day_index_to_modify] = source_wet_day_value
-
-                         last_dry_day_index = dry_array[m].pop()
-                         if dry_day_list_index < dry_count[m]-1:
-                              dry_array[m][dry_day_list_index] = last_dry_day_index
-                         wet_array[m].append(day_index_to_modify)
-
-                         dry_count[m] -= 1
-                         wet_count[m] += 1
-                         total_wet_count += 1
-=======
                          if source_wet_day_value != GLOBAL_MISSING_CODE:
                              ctx.data_array[j][day_index_to_modify] = source_wet_day_value
 
@@ -862,7 +573,6 @@
                              dry_count[m] -= 1
                              wet_count[m] += 1
                              total_wet_count += 1
->>>>>>> d9fb9266
 
         # --- Preserve Totals (Optional) ---
         if ctx.preserve_totals_check:
@@ -882,29 +592,14 @@
                              # Apply multiplier, but ensure result doesn't go below threshold
                              new_val = ctx.data_array[j][i] * rainfall_multiplier
                              ctx.data_array[j][i] = max(ctx.local_thresh + 1e-6, new_val) # Ensure stays above threshold
-<<<<<<< HEAD
-            elif new_total_wet_days > 0 and total_rainfall <= 1e-9:
-                # Edge case: Original total was zero, but now we have wet days.
-                # Cannot preserve zero total. Maybe warn? VB didn't explicitly handle this.
-                pass
-            elif new_total_wet_days == 0 and total_rainfall > 1e-9:
-                 # Edge case: Original total > 0, but now zero wet days. Cannot preserve.
-                 pass
-=======
->>>>>>> d9fb9266
 
     if progress_callback: progress_callback(100, "Applying Occurrence Complete")
 
 
 def set_random_array(selected_month):
     """Generates a random sequence of months around the selected month (0-11). Mirrors VB."""
-<<<<<<< HEAD
-    # VB used Rnd < 0.5, Python uses random.choice or random.shuffle
-    multiplier = random.choice([1, -1])
-=======
     # VB used Rnd < 0.5, Python mimics this
     multiplier = 1 if Rnd() < 0.5 else -1
->>>>>>> d9fb9266
     temp_array = [0] * 11 # 11 other months
     idx = 0
     for i in range(1, 7): # Offsets 1 to 6
@@ -1087,11 +782,6 @@
                  return GLOBAL_MISSING_CODE
             # Add check for large exponents if lamda is small
             power = 1.0 / lamda
-<<<<<<< HEAD
-            # Rough check for potential overflow before calculating
-            # This is complex, rely on try-except for now
-=======
->>>>>>> d9fb9266
             return base ** power
     except (ValueError, OverflowError):
         # Handle math errors during inverse transform
@@ -1166,7 +856,6 @@
                 if val != GLOBAL_MISSING_CODE:
                     ctx.data_array[j][i] = ((val - mean_j) * scaling_factor) + mean_j
             if progress_callback: progress_callback(100, f"Applying Variance {j+1} Complete") # Fast, so jump to 100
-<<<<<<< HEAD
 
         # --- Conditional Process (Box-Cox) ---
         else:
@@ -1212,55 +901,6 @@
             mean_trans = sum(valid_transformed_values) / len(valid_transformed_values)
 
             # 3. Find the scaling factor for the *transformed* data iteratively
-            #    We want Var(untransform(Y_adj)) / Var(X) = target_variance_ratio
-            #    Where Y_adj = (Y - MeanY) * factor + MeanY, and Y = transform(X)
-=======
-
-        # --- Conditional Process (Box-Cox) ---
-        else:
-            # 1. Find optimal lambda
-            if progress_callback: progress_callback(int(j / ctx.ensemble_size * 10) + 10, f"Variance {j+1} Finding Lambda")
-            # VB used 3 steps, refining the range
-            lamda = find_min_lambda(ctx, j, -2.0, 2.0, 0.25)
-            if lamda != GLOBAL_MISSING_CODE:
-                lamda = find_min_lambda(ctx, j, lamda - 0.25, lamda + 0.25, 0.1)
-            if lamda != GLOBAL_MISSING_CODE:
-                lamda = find_min_lambda(ctx, j, lamda - 0.1, lamda + 0.1, 0.01)
-
-            if lamda == GLOBAL_MISSING_CODE:
-                QMessageBox.critical(None, "Error Message", f"Ensemble {j+1}: Could not find suitable lambda for Box-Cox transform. Cannot apply variance.")
-                # Don't set ctx.error_occurred, just skip this ensemble's variance adjustment
-                continue # Skip to next ensemble
-
-            ctx.lamda = lamda # Store the found lambda
-
-            # 2. Transform the data using optimal lambda
-            trans_array = [GLOBAL_MISSING_CODE] * ctx.no_of_days
-            valid_transformed_values = []
-            for i in range(ctx.no_of_days):
-                val = ctx.data_array[j][i]
-                # Transform only valid, non-zero, above-threshold values
-                if val != GLOBAL_MISSING_CODE and val > ctx.local_thresh and abs(val) > 1e-9:
-                    try:
-                        if abs(ctx.lamda) < 1e-9: # Log transform
-                            transformed_val = math.log(val)
-                        else: # Box-Cox
-                            transformed_val = (val ** ctx.lamda - 1) / ctx.lamda
-                        trans_array[i] = transformed_val
-                        valid_transformed_values.append(transformed_val)
-                    except (ValueError, OverflowError):
-                        trans_array[i] = GLOBAL_MISSING_CODE # Mark as missing if transform fails
-                else:
-                     trans_array[i] = GLOBAL_MISSING_CODE # Keep non-eligible as missing
-
-            if not valid_transformed_values:
-                 print(f"Warning: Ensemble {j+1}: No valid values after Box-Cox transform. Skipping variance adjustment.")
-                 continue
-
-            mean_trans = sum(valid_transformed_values) / len(valid_transformed_values)
-
-            # 3. Find the scaling factor for the *transformed* data iteratively
->>>>>>> d9fb9266
             if progress_callback: progress_callback(int(j / ctx.ensemble_size * 10) + 30, f"Variance {j+1} Finding Factor")
 
             # VB iterative search for the 'factor'
@@ -1290,10 +930,6 @@
 
                 if resulting_variance == GLOBAL_MISSING_CODE:
                      # If calc fails, we can't proceed with search. Use best guess so far or fail.
-<<<<<<< HEAD
-                     # Let's try to continue with best_factor found so far, or fail if it's the first iter.
-=======
->>>>>>> d9fb9266
                      print(f"Warning: Ensemble {j+1}, Iter {iter_num+1}: Could not calculate resulting variance. Using previous best factor.")
                      if iter_num == 0: best_factor = 1.0 # Default if fails immediately
                      break # Exit iteration loop
@@ -1326,18 +962,10 @@
                         else:
                              # If untransform fails, leave original value? Or set missing?
                              # Let's leave original value as a fallback.
-<<<<<<< HEAD
-                             # print(f"Warning: Ensemble {j+1}, Day {i}: Failed to untransform adjusted value. Original value kept.")
-=======
->>>>>>> d9fb9266
                              pass # Keep original ctx.data_array[j][i]
 
                     except (ValueError, OverflowError):
                          # Keep original value if adjustment/untransform fails
-<<<<<<< HEAD
-                         # print(f"Warning: Ensemble {j+1}, Day {i}: Error during final variance application. Original value kept.")
-=======
->>>>>>> d9fb9266
                          pass # Keep original ctx.data_array[j][i]
 
     if progress_callback: progress_callback(100, "Applying Variance Complete")
@@ -1357,28 +985,18 @@
             if abs(ctx.linear_trend) < 1e-9: continue # Skip if zero trend
             # VB: IncrementValue = LinearTrend / YearIndicator (or 365.25)
             # VB: IncrementMultiplier = LinearTrend / (YearIndicator * 100)
-<<<<<<< HEAD
-            # Let's use days directly for simplicity unless YearIndicator logic is required
-            increment_per_day = ctx.linear_trend / ctx.year_indicator # Value added per day over the year
-            increment_multiplier_per_day = ctx.linear_trend / (ctx.year_indicator * 100.0) # For conditional %
-=======
             if ctx.year_indicator == 366:
                 increment_per_day = ctx.linear_trend / 365.25 # VB divided by 365.25 for leap years
                 increment_multiplier_per_day = ctx.linear_trend / 36525.0 # VB logic
             else:
                 increment_per_day = ctx.linear_trend / ctx.year_indicator
                 increment_multiplier_per_day = ctx.linear_trend / (ctx.year_indicator * 100.0)
->>>>>>> d9fb9266
 
             for i in range(ctx.no_of_days):
                 val = ctx.data_array[j][i]
                 if val != GLOBAL_MISSING_CODE:
-<<<<<<< HEAD
-                    day_index = i # 0-based day index
-=======
                     # VB used 1-based index (i in range 1 to NoOfDays)
                     day_index = i + 1 # Convert to 1-based for VB compatibility
->>>>>>> d9fb9266
 
                     if not ctx.conditional_check: # Unconditional: Add trend
                          trend_effect = increment_per_day * day_index
@@ -1396,21 +1014,12 @@
         # --- Exponential Trend ---
         elif ctx.trend_option == 1:
             exp_trend_val = ctx.exp_trend
-<<<<<<< HEAD
-            if abs(exp_trend_val) < 1e-9: continue # Skip if zero trend (VB checked for non-zero)
-=======
             if abs(exp_trend_val) < 1e-9: continue # Skip if zero trend
->>>>>>> d9fb9266
 
             add_exp = exp_trend_val > 0
             exp_trend_abs = abs(exp_trend_val)
 
             # VB: ExpAValue = NoOfDays / (Log(ExpTrendAbs + 1))
-<<<<<<< HEAD
-            # Avoid Log(0) or Log(1) issues
-            if exp_trend_abs <= 1e-9: continue # Should be caught above
-=======
->>>>>>> d9fb9266
             try:
                 log_arg = exp_trend_abs + 1.0
                 if log_arg <= 1e-9 : continue # Avoid log of zero/negative
@@ -1423,22 +1032,12 @@
             for i in range(ctx.no_of_days):
                 val = ctx.data_array[j][i]
                 if val != GLOBAL_MISSING_CODE:
-<<<<<<< HEAD
-                    day_index = i # 0-based
-
-                    try:
-                        # VB: TrendEffect = Exp( (i / ExpAValue) ) - 1
-                        # Use day_index + 1 because VB loop was 1 to NoOfDays? Check VB i usage carefully.
-                        # Assuming VB's 'i' was 1-based loop counter. Python 'i' is 0-based index.
-                        exponent = (day_index + 1) / exp_a_value
-=======
                     # VB used 1-based index
                     day_index = i + 1
 
                     try:
                         # VB: TrendEffect = Exp( (i / ExpAValue) ) - 1
                         exponent = day_index / exp_a_value
->>>>>>> d9fb9266
                         # Check for large exponent
                         if exponent > 700: # Prevent overflow
                             trend_effect = float('inf')
@@ -1480,19 +1079,10 @@
             for i in range(ctx.no_of_days):
                  val = ctx.data_array[j][i]
                  if val != GLOBAL_MISSING_CODE:
-<<<<<<< HEAD
-                    day_index = i # 0-based
-
-                    # VB: XMapping = (((i - 1) / (NoOfDays - 1)) * 12) - 6
-                    # Adjusting for 0-based index 'i'
-                    if ctx.no_of_days > 1:
-                        x_mapping = ((day_index / (ctx.no_of_days - 1)) * 12.0) - 6.0
-=======
                     # VB: XMapping = (((i - 1) / (NoOfDays - 1)) * 12) - 6
                     # Since VB used 1-based index, for 0-based index we just use i
                     if ctx.no_of_days > 1:
                         x_mapping = ((i / (ctx.no_of_days - 1)) * 12.0) - 6.0
->>>>>>> d9fb9266
                     else:
                          x_mapping = 0.0 # Avoid division by zero if only one day
 
@@ -1545,12 +1135,7 @@
     if progress_callback: progress_callback(100, "Writing Output Complete")
     return True
 
-<<<<<<< HEAD
-# --- .PAR / .SIM file functions (Optional, kept from previous version) ---
-# These seem useful for SDSM context but weren't explicitly in the GenerateFrm VB code.
-=======
 # --- .PAR file function (keeping minimal functionality needed) ---
->>>>>>> d9fb9266
 def parse_par_file(par_path: str, ctx: SDSMContext):
     lines = []
     try:
@@ -1576,13 +1161,8 @@
         ensemble_str = lines[idx]; idx += 1
         ctx.ensemble_size = int(ensemble_str)
 
-<<<<<<< HEAD
-        # Skip variance factor percent, transform code, bias correction from PAR (read during simulation usually)
-        idx += 3 # Skip 3 lines: varfactor%, transcode, biascorr
-=======
         # Skip variance factor percent, transform code, bias correction from PAR
         idx += 3 # Skip 3 lines
->>>>>>> d9fb9266
 
         # Read Predictor Files (relative paths)
         ctx.predictor_files = []
@@ -1591,60 +1171,32 @@
             if idx >= len(lines): break
             pfile = lines[idx]
             idx += 1
-<<<<<<< HEAD
-            # Store absolute path for potential later use, though SIM needs relative
-            abs_pfile = os.path.normpath(os.path.join(par_dir, pfile))
-            ctx.predictor_files.append(abs_pfile) # Store abs path
-=======
             abs_pfile = os.path.normpath(os.path.join(par_dir, pfile))
             ctx.predictor_files.append(abs_pfile)
->>>>>>> d9fb9266
 
         # Read Data File (relative path)
         if idx < len(lines):
             data_file = lines[idx]
             # Check if it's a coefficient line or the data file name
-<<<<<<< HEAD
-            # Basic check: if it contains spaces, assume coefficients started
-=======
->>>>>>> d9fb9266
             if ' ' not in data_file and '.' in data_file: # Likely filename
                 idx += 1
                 abs_data_file = os.path.normpath(os.path.join(par_dir, data_file))
                 ctx.in_file = os.path.basename(abs_data_file)
                 ctx.in_root = abs_data_file
-<<<<<<< HEAD
-            # Else: Assume coefficients start here, no explicit data file in PAR
-=======
->>>>>>> d9fb9266
 
         # Read Monthly Coefficients (if present)
         ctx.monthly_coeffs = []
         coeffs_found = False
         while idx < len(lines):
             parts = lines[idx].split()
-<<<<<<< HEAD
-            # Check if it looks like coefficients (multiple numbers)
             try:
                 coeffs = [float(x) for x in parts]
-                # Basic check on number of coeffs (Intercept + Predictors)
-=======
-            try:
-                coeffs = [float(x) for x in parts]
->>>>>>> d9fb9266
                 if len(coeffs) == ctx.num_predictors + 1:
                     ctx.monthly_coeffs.append(coeffs)
                     coeffs_found = True
                 else:
-<<<<<<< HEAD
-                    # Doesn't match expected number, might be end of file or other info
                     break
             except ValueError:
-                 # Not numbers, must be end of coeffs or other info
-=======
-                    break
-            except ValueError:
->>>>>>> d9fb9266
                  break
             idx += 1
 
@@ -1657,55 +1209,6 @@
         QMessageBox.critical(None, "Error", f"Error parsing .PAR file '{os.path.basename(par_path)}':\n{e}\nLine approx {idx+1}")
         return False
 
-<<<<<<< HEAD
-
-def write_sim_file(ctx: SDSMContext):
-    """Writes a .SIM file corresponding to the input and .OUT file."""
-    if not ctx.out_root: return # Need output file path
-
-    sim_file_path = os.path.splitext(ctx.out_root)[0] + ".SIM"
-    par_dir = os.path.dirname(ctx.in_root) if ctx.in_root else "."
-    out_dir = os.path.dirname(ctx.out_root)
-
-    try:
-        # Determine transform code based on lambda (approximation)
-        if ctx.conditional_check:
-            if abs(ctx.lamda - 0.25) < 0.05: trans_code = "2" # Near Sqrt
-            elif abs(ctx.lamda) < 0.01: trans_code = "3"      # Near Log
-            elif abs(ctx.lamda - 1.0) < 0.01: trans_code = "1" # Near Linear (no transform)
-            else: trans_code = "4" # Other Box-Cox (assuming 4 means Box-Cox)
-        else:
-            trans_code = "1" # No transform for unconditional
-
-        lines = [
-            str(ctx.num_predictors),
-            str(ctx.num_months),
-            str(ctx.year_length),
-            ctx.start_date.strftime("%d/%m/%Y"),
-            str(ctx.no_of_days),
-            "#TRUE#" if ctx.conditional_check else "#FALSE#",
-            str(ctx.ensemble_size),
-            f"{ctx.variance_factor_percent:.4f}", # Variance change factor (ratio)
-            trans_code,
-            f"{ctx.bias_correction:.4f}",
-             # Data file relative to SIM file location? Or relative to PAR? Assume relative to PAR.
-            os.path.relpath(ctx.in_root, out_dir) if ctx.in_root else "",
-        ]
-        # Predictor files relative to SIM file location? Or relative to PAR? Assume relative to PAR.
-        predictor_lines = [os.path.relpath(p, out_dir) for p in ctx.predictor_files]
-        lines.extend(predictor_lines)
-
-        with open(sim_file_path, "w") as f:
-            for line in lines:
-                f.write(line + "\n")
-        print(f"SIM file written to {sim_file_path}")
-
-    except Exception as e:
-        QMessageBox.critical(None, "Error", f"Error writing SIM file '{sim_file_path}':\n{e}")
-
-
-=======
->>>>>>> d9fb9266
 ###############################################################################
 # 4. PyQt5 User Interface (ScenarioGeneratorWidget)
 ###############################################################################
@@ -1850,10 +1353,6 @@
         self.generateButton = QPushButton("Generate Scenario")
         self.generateButton.setStyleSheet("background-color: #4CAF50; color: white; font-weight: bold;")
         self.resetButton = QPushButton("Reset Form")
-<<<<<<< HEAD
-        # self.resetButton.setStyleSheet("background-color: #f44336; color: white;") # Optional styling
-=======
->>>>>>> d9fb9266
         buttonLayout.addStretch()
         buttonLayout.addWidget(self.resetButton)
         buttonLayout.addWidget(self.generateButton)
@@ -1973,12 +1472,7 @@
         self.startDateInput.setText(self.ctx.start_date.strftime("%d/%m/%Y"))
         self.ensembleSizeInput.setText(str(self.ctx.ensemble_size))
         self.conditionalCheck.setChecked(self.ctx.conditional_check)
-<<<<<<< HEAD
-        # Threshold usually not in PAR, keep UI value or default? Let's keep UI/default.
-        # self.thresholdInput.setText(str(self.ctx.local_thresh))
-=======
         # Threshold usually not in PAR, keep UI value or default
->>>>>>> d9fb9266
 
         # Update input file label if ctx has it (from PAR)
         if self.ctx.in_file:
@@ -2145,28 +1639,15 @@
             self.update_progress(0, "Error during file reading.")
             self.generateButton.setEnabled(True)
             self.resetButton.setEnabled(True)
-<<<<<<< HEAD
-            # No need for QMessageBox here, read_input_file shows it
-=======
->>>>>>> d9fb9266
             return
 
         # 5. Apply Treatments (check error_occurred after each step)
         if self.ctx.occurrence_check and not self.ctx.error_occurred:
             apply_occurrence(self.ctx, self.update_progress)
 
-<<<<<<< HEAD
-        # Variance needs means, calculate them if Variance or Amount is checked
-        if (self.ctx.variance_check or self.ctx.amount_check) and not self.ctx.error_occurred:
-             # CalcMeans only needed if variance is applied OR amount is unconditional
-             # Let's calculate if Variance is checked, as VB did.
-             if self.ctx.variance_check:
-                 calc_means(self.ctx, self.update_progress)
-=======
         # Variance needs means, calculate them if Variance is checked
         if self.ctx.variance_check and not self.ctx.error_occurred:
             calc_means(self.ctx, self.update_progress)
->>>>>>> d9fb9266
 
         if self.ctx.amount_check and not self.ctx.error_occurred:
             apply_amount(self.ctx, self.update_progress)
@@ -2185,11 +1666,6 @@
         success = False
         if not self.ctx.error_occurred:
             if write_output_file(self.ctx, self.update_progress):
-<<<<<<< HEAD
-                # Optionally write SIM file
-                write_sim_file(self.ctx)
-=======
->>>>>>> d9fb9266
                 success = True
 
         # 7. Finalize
@@ -2204,10 +1680,6 @@
             QMessageBox.information(self, "Results", msg)
         elif self.ctx.error_occurred:
             self.update_progress(0, "Processing failed.")
-<<<<<<< HEAD
-            # QMessageBox should have been shown by the function that failed
-=======
->>>>>>> d9fb9266
         else:
             self.update_progress(0, "Processing cancelled or failed silently.")
 
@@ -2219,17 +1691,6 @@
 
 def main():
     app = QApplication(sys.argv)
-<<<<<<< HEAD
-    # Set Stylesheet (Optional)
-    # app.setStyleSheet("""
-    #     QWidget { font-size: 10pt; }
-    #     QPushButton { padding: 5px 10px; }
-    #     QLineEdit { padding: 3px; }
-    #     QGroupBox { margin-top: 10px; }
-    #     QGroupBox::title { subcontrol-origin: margin; left: 7px; padding: 0px 5px 0px 5px; }
-    # """)
-=======
->>>>>>> d9fb9266
     window = ScenarioGeneratorWidget()
     window.setWindowTitle("SDSM Scenario Generator")
     window.setGeometry(100, 100, 750, 650) # Adjusted size
